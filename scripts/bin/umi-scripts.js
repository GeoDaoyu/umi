--- conflicted
+++ resolved
@@ -17,17 +17,6 @@
 
 console.log(chalk.cyan(`umi-scripts: ${name}\n`))
 
-<<<<<<< HEAD
-// for pass all params
-// e.g. umi-scripts bundleDeps --dep chalk
-//                             ^ pass all => -- --dep chalk
-//      argv.slice(2) <in bundleDeps.ts> : --dep chalk
-// if (throughArgs.length) {
-//   throughArgs.unshift('--')
-// }
-
-=======
->>>>>>> 5407aa92
 // current dir path may contain spaces
 // https://github.com/umijs/umi/issues/9865
 const scriptPathAsStr = JSON.stringify(scriptsPath)
