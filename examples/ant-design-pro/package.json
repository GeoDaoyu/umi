{
  "name": "@example/ant-design-pro",
  "private": true,
  "scripts": {
    "build": "max build",
    "dev": "max dev",
    "setup": "max setup",
    "start": "npm run dev"
  },
  "dependencies": {
    "@ant-design/charts": "^1.4.2",
    "@ant-design/icons": "4.7.0",
    "@ant-design/pro-descriptions": "^1.11.11",
    "@ant-design/pro-form": "^1.70.3",
    "@ant-design/pro-layout": "latest",
    "@ant-design/pro-table": "^2.77.3",
    "@antv/l7-react": "^2.3.9",
<<<<<<< HEAD
    "@umijs/max": "workspace:4.0.0-canary.20220718.2",
    "ahooks": "^3.5.2",
=======
    "@umijs/max": "4.0.0-canary.20220819.1",
    "ahooks": "^3.4.0",
>>>>>>> a1527f02
    "antd": "4.20.6",
    "classnames": "^2.3.1",
    "dayjs": "^1.11.4",
    "gg-editor": "3.1.3",
    "jest": "^28.1.3",
    "jest-environment-jsdom": "^28.1.3",
    "jsdom-global": "^3.0.2",
    "lodash": "^4.17.21",
    "mockjs": "^1.1.0",
    "moment": "^2.29.4",
    "monaco-editor": "^0.33.0",
    "monaco-editor-webpack-plugin": "^7.0.1",
    "numeral": "^2.0.6",
    "querystring": "^0.2.1",
    "rc-util": "^5.22.5"
  }
}<|MERGE_RESOLUTION|>--- conflicted
+++ resolved
@@ -15,13 +15,8 @@
     "@ant-design/pro-layout": "latest",
     "@ant-design/pro-table": "^2.77.3",
     "@antv/l7-react": "^2.3.9",
-<<<<<<< HEAD
-    "@umijs/max": "workspace:4.0.0-canary.20220718.2",
-    "ahooks": "^3.5.2",
-=======
     "@umijs/max": "4.0.0-canary.20220819.1",
     "ahooks": "^3.4.0",
->>>>>>> a1527f02
     "antd": "4.20.6",
     "classnames": "^2.3.1",
     "dayjs": "^1.11.4",
