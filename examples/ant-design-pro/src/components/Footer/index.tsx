import { GithubOutlined } from '@ant-design/icons';
<<<<<<< HEAD
import { DefaultFooter } from '@ant-design/pro-layout';
=======
import { DefaultFooter } from '@ant-design/pro-components';
>>>>>>> be92ae4c
import React from 'react';
import { useIntl } from 'umi';

const Footer: React.FC = () => {
  const intl = useIntl();
  const defaultMessage = intl.formatMessage({
    id: 'app.copyright.produced',
    defaultMessage: '蚂蚁集团体验技术部出品',
  });

  const currentYear = new Date().getFullYear();

  return (
    <DefaultFooter
      copyright={`${currentYear} ${defaultMessage}`}
      links={[
        {
          key: 'Ant Design Pro',
          title: 'Ant Design Pro',
          href: 'https://pro.ant.design',
          blankTarget: true,
        },
        {
          key: 'github',
          title: <GithubOutlined />,
          href: 'https://github.com/ant-design/ant-design-pro',
          blankTarget: true,
        },
        {
          key: 'Ant Design',
          title: 'Ant Design',
          href: 'https://ant.design',
          blankTarget: true,
        },
      ]}
    />
  );
};

export default Footer;<|MERGE_RESOLUTION|>--- conflicted
+++ resolved
@@ -1,9 +1,5 @@
 import { GithubOutlined } from '@ant-design/icons';
-<<<<<<< HEAD
-import { DefaultFooter } from '@ant-design/pro-layout';
-=======
 import { DefaultFooter } from '@ant-design/pro-components';
->>>>>>> be92ae4c
 import React from 'react';
 import { useIntl } from 'umi';
 
