import { BundlerConfigType } from '@umijs/types';
import { chalk, createDebug, mkdirp } from '@umijs/utils';
import assert from 'assert';
import { existsSync, readFileSync } from 'fs';
import mime from 'mime';
import { dirname, join, parse } from 'path';
import { IApi } from 'umi';
import webpack from 'webpack';
import BabelImportRedirectPlugin from './babel-import-redirect-plugin';
import BabelPluginAutoExport from './babel-plugin-auto-export';
import BabelPluginWarnRequire from './babel-plugin-warn-require';
import { DEFAULT_MF_NAME, MF_VA_PREFIX } from './constants';
import DepBuilder from './DepBuilder';
import DepInfo from './DepInfo';
import { getUmiRedirect } from './getUmiRedirect';
import { copy } from './utils';

const debug = createDebug('umi:mfsu');

export type TMode = 'production' | 'development';

export const checkConfig = (api: IApi) => {
  const { mfsu } = api.config;

  // .mfsu directory do not match babel-loader
  if (mfsu && mfsu.development && mfsu.development.output) {
    assert(
      /\.mfsu/.test(mfsu.development.output),
      `[MFSU] mfsu.development.output must match /\.mfsu/.`,
    );
  }
  if (mfsu && mfsu.production && mfsu.production.output) {
    assert(
      /\.mfsu/.test(mfsu.production.output),
      `[MFSU] mfsu.production.output must match /\.mfsu/.`,
    );
  }
};

export const getMfsuPath = (api: IApi, { mode }: { mode: TMode }) => {
  if (mode === 'development') {
    const configPath = api.userConfig.mfsu?.development?.output;
    return configPath
      ? join(api.cwd, configPath)
      : join(api.paths.absTmpPath!, '.cache', '.mfsu');
  } else {
    const configPath = api.userConfig.mfsu?.production?.output;
    return configPath
      ? join(api.cwd, configPath)
      : join(api.cwd, './.mfsu-production');
  }
};

export const normalizeReqPath = (api: IApi, reqPath: string) => {
  let normalPublicPath = api.config.publicPath as string;
  if (/^https?\:\/\//.test(normalPublicPath)) {
    normalPublicPath = new URL(normalPublicPath).pathname;
  } else {
    normalPublicPath = normalPublicPath.replace(/^(?:\.+\/?)+/, '/'); // normalPublicPath should start with '/'
  }
  const isMfAssets =
    reqPath.startsWith(`${normalPublicPath}mf-va_`) ||
    reqPath.startsWith(`${normalPublicPath}mf-dep_`) ||
    reqPath.startsWith(`${normalPublicPath}mf-static/`);
  const fileRelativePath = reqPath
    .replace(new RegExp(`^${normalPublicPath}`), '/')
    .slice(1);
  return {
    isMfAssets,
    normalPublicPath,
    fileRelativePath,
  };
};

export default function (api: IApi) {
  const webpackAlias = {};
  const webpackExternals = {};
  let publicPath = '/';
  let depInfo: DepInfo;
  let depBuilder: DepBuilder;
  let mode: TMode = 'development';

  api.onPluginReady({
    fn() {
      const command = process.argv[2];
      if (['dev', 'build'].includes(command)) {
        console.log(chalk.hex('#faac00')('MFSU Enabled'));
      }
    },
    stage: 2,
  });

  api.onStart(async ({ name, args }) => {
    checkConfig(api);

    if (name === 'build') {
      mode = 'production';
      // @ts-ignore
    } else if (name === 'mfsu' && args._[1] === 'build' && args.mode) {
      // umi mfsu build --mode
      // @ts-ignore
      mode = args.mode || 'development';
    }
    assert(
      ['development', 'production'].includes(mode),
      `[MFSU] Unsupported mode ${mode}, expect development or production.`,
    );

    debug(`mode: ${mode}`);

    const tmpDir = getMfsuPath(api, { mode });
    debug(`tmpDir: ${tmpDir}`);
    if (!existsSync(tmpDir)) {
      mkdirp.sync(tmpDir);
    }
    depInfo = new DepInfo({
      tmpDir,
      mode,
      api,
      cwd: api.cwd,
      webpackAlias,
    });
    debug('load cache');
    depInfo.loadCache();
    depBuilder = new DepBuilder({
      tmpDir,
      mode,
      api,
    });
  });

  api.modifyConfig({
    fn(memo) {
      return {
        ...memo,

        // Always enable dynamicImport when mfsu is enabled
        dynamicImport: memo.dynamicImport || {},

        // Lock chunks when mfsu is enabled
        // @ts-ignore
        chunks: memo.mfsu?.chunks || ['umi'],
      };
    },
    stage: Infinity,
  });

  api.onBuildComplete(async ({ err }) => {
    if (err) return;
    debug(`build deps in production`);
    await buildDeps();
  });

  api.onDevCompileDone(async () => {
    debug(`build deps in development`);
    await buildDeps();
  });

  api.describe({
    key: 'mfsu',
    config: {
      schema(joi) {
        return joi
          .object({
            development: joi.object({
              output: joi.string(),
            }),
            production: joi.object({
              output: joi.string(),
            }),
            mfName: joi.string(),
            exportAllMembers: joi.object(),
            chunks: joi.array().items(joi.string()),
          })
          .description('open mfsu feature');
      },
    },
    enableBy() {
      return (
        (api.env === 'development' && api.userConfig.mfsu) ||
        (api.env === 'production' && api.userConfig.mfsu?.production) ||
        process.env.ENABLE_MFSU
      );
    },
  });

  api.modifyBabelPresetOpts({
    fn: (opts, args) => {
      return {
        ...opts,
        ...(args.mfsu
          ? {}
          : {
              importToAwaitRequire: {
                remoteName:
                  (api.config.mfsu && api.config.mfsu.mfName) ||
                  DEFAULT_MF_NAME,
                matchAll: true,
                webpackAlias,
                webpackExternals,
                alias: {
                  [api.cwd]: '$CWD$',
                },
                // @ts-ignore
                exportAllMembers: api.config.mfsu?.exportAllMembers,
                onTransformDeps(opts: {
                  file: string;
                  source: string;
                  isMatch: boolean;
                  isExportAllDeclaration?: boolean;
                }) {
                  const file = opts.file.replace(
                    api.paths.absSrcPath! + '/',
                    '@/',
                  );
                  if (process.env.MFSU_DEBUG && !opts.source.startsWith('.')) {
                    if (process.env.MFSU_DEBUG === 'MATCHED' && !opts.isMatch)
                      return;
                    if (process.env.MFSU_DEBUG === 'UNMATCHED' && opts.isMatch)
                      return;
                    console.log(
                      `> import ${chalk[opts.isMatch ? 'green' : 'red'](
                        opts.source,
                      )} from ${file}, ${
                        opts.isMatch ? 'MATCHED' : 'UNMATCHED'
                      }`,
                    );
                  }
                  // collect dependencies
                  if (opts.isMatch) {
                    depInfo.addTmpDep(opts.source, file);
                  }
                },
              },
            }),
      };
    },
    stage: Infinity,
  });

  api.modifyBabelOpts({
    fn: async (opts) => {
      webpackAlias['core-js'] = dirname(
        require.resolve('core-js/package.json'),
      );
      webpackAlias['regenerator-runtime/runtime'] = require.resolve(
        'regenerator-runtime/runtime',
      );

      // @ts-ignore
      const umiRedirect = await getUmiRedirect(process.env.UMI_DIR);

      // 降低 babel-preset-umi 的优先级，保证 core-js 可以被插件及时编译
      opts.presets?.forEach((preset) => {
        if (preset instanceof Array && /babel-preset-umi/.test(preset[0])) {
          preset[1].env.useBuiltIns = false;
        }
      });
      opts.plugins = [
        BabelPluginWarnRequire,
        BabelPluginAutoExport,
        [
          BabelImportRedirectPlugin,
          {
            umi: umiRedirect,
            dumi: umiRedirect,
            '@alipay/bigfish': umiRedirect,
          },
        ],
        ...opts.plugins,
      ];
      return opts;
    },
    stage: Infinity,
  });

  api.addBeforeMiddlewares(() => {
    return (req, res, next) => {
      const path = req.path;
<<<<<<< HEAD
      const { isMfAssets, fileRelativePath } = normalizeReqPath(api, req.path);
      if (isMfAssets) {
=======
      // we should remove the first "." to prevent incorrect target such as: ./mf-va_.
      // because we usually set publicPath: ./ for electron app
      const publicPath = (api.config.publicPath as string).startsWith('./')
        ? '/'
        : api.config.publicPath;

      // 支持用户配置 splitChunks 和 chunks
      const chunks: string[] = api.userConfig.chunks || [];

      if (
        path.startsWith(`${publicPath}mf-va_`) ||
        path.startsWith(`${publicPath}mf-dep_`) ||
        path.startsWith(`${publicPath}mf-static/`) ||
        chunks
          .filter((chunk) => chunk !== 'umi')
          .some(
            (chunk) =>
              path.startsWith(`${publicPath}${chunk}`) &&
              !new RegExp('^' + publicPath + chunk + '.js(.map)*$').test(path),
          )
      ) {
>>>>>>> be1d1854
        depBuilder.onBuildComplete(() => {
          const mfsuPath = getMfsuPath(api, { mode: 'development' });
          const content = readFileSync(
            join(mfsuPath, fileRelativePath),
            'utf-8',
          );
          res.setHeader('content-type', mime.lookup(parse(path || '').ext));
          // 排除入口文件，因为 hash 是入口文件控制的
          if (!/remoteEntry.js/.test(req.url)) {
            res.setHeader('cache-control', 'max-age=31536000,immutable');
          }
          res.send(content);
        });
      } else {
        next();
      }
    };
  });

  // 修改 webpack 配置
  api.register({
    key: 'modifyBundleConfig',
    fn(memo: any, { type, mfsu }: { mfsu: boolean; type: BundlerConfigType }) {
      if (type === BundlerConfigType.csr) {
        Object.assign(webpackAlias, memo.resolve!.alias || {});
        assert(
          typeof (memo.externals || {}) === 'object',
          `[MFSU] Unsupported externals config format, only support object, but got ${memo.externals}`,
        );
        Object.assign(webpackExternals, memo.externals || {});
        publicPath = memo.output.publicPath;

        if (!mfsu) {
          const mfName =
            (api.config.mfsu && api.config.mfsu.mfName) || DEFAULT_MF_NAME;
          memo.plugins.push(
            new webpack.container.ModuleFederationPlugin({
              name: 'umi-app',
              remotes: {
                [mfName]: `${mfName}@${MF_VA_PREFIX}remoteEntry.js`,
              },
            }),
          );

          // 避免 MonacoEditorWebpackPlugin 在项目编译阶段重复编译 worker
          const hasMonacoPlugin = memo.plugins.some((plugin: object) => {
            return plugin.constructor.name === 'MonacoEditorWebpackPlugin';
          });
          if (hasMonacoPlugin) {
            memo.plugins.push(
              new (class MonacoEditorWebpackPluginHack {
                apply(compiler: webpack.Compiler) {
                  const taps: { type: string; fn: Function; name: string }[] =
                    compiler.hooks.make['taps'];
                  compiler.hooks.make['taps'] = taps.filter((tap) => {
                    // ref: https://github.com/microsoft/monaco-editor-webpack-plugin/blob/3e40369/src/plugins/AddWorkerEntryPointPlugin.ts#L34
                    return !(tap.name === 'AddWorkerEntryPointPlugin');
                  });
                }
              })(),
            );
          }
        }
      }
      return memo;
    },
    stage: Infinity,
  });

  async function buildDeps(opts: { force?: boolean } = {}) {
    const { shouldBuild } = depInfo.loadTmpDeps();
    debug(`shouldBuild: ${shouldBuild}, force: ${opts.force}`);
    if (opts.force || shouldBuild) {
      await depBuilder.build({
        deps: depInfo.data.deps,
        webpackAlias,
        onBuildComplete(err: any, stats: any) {
          debug(`build complete with err ${err}`);
          if (err || stats.hasErrors()) {
            return;
          }
          debug('write cache');
          depInfo.writeCache();

          if (mode === 'development') {
            const server = api.getServer();
            debug(`refresh server`);
            server.sockWrite({ type: 'ok', data: { reload: true } });
          }
        },
      });
    }

    if (mode === 'production') {
      // production 模式，build 完后将产物移动到 dist 中
      debug(`copy mf output files to dist`);
      copy(
        depBuilder.tmpDir,
        join(api.cwd, api.userConfig.outputPath || './dist'),
      );
    }
  }

  // npx umi mfsu build
  // npx umi mfsu build --mode production
  // npx umi mfsu build --mode development --force
  api.registerCommand({
    name: 'mfsu',
    async fn({ args }) {
      switch (args._[0]) {
        case 'build':
          console.log('[MFSU] build deps...');
          await buildDeps({
            force: args.force as boolean,
          });
          break;
        default:
          throw new Error(
            `[MFSU] Unsupported subcommand ${args._[0]} for mfsu.`,
          );
      }
    },
  });
}<|MERGE_RESOLUTION|>--- conflicted
+++ resolved
@@ -52,6 +52,7 @@
 };
 
 export const normalizeReqPath = (api: IApi, reqPath: string) => {
+  const chunks: string[] = api.userConfig.chunks || [];
   let normalPublicPath = api.config.publicPath as string;
   if (/^https?\:\/\//.test(normalPublicPath)) {
     normalPublicPath = new URL(normalPublicPath).pathname;
@@ -61,7 +62,16 @@
   const isMfAssets =
     reqPath.startsWith(`${normalPublicPath}mf-va_`) ||
     reqPath.startsWith(`${normalPublicPath}mf-dep_`) ||
-    reqPath.startsWith(`${normalPublicPath}mf-static/`);
+    reqPath.startsWith(`${normalPublicPath}mf-static/`) ||
+    chunks
+      .filter((chunk) => chunk !== 'umi')
+      .some(
+        (chunk) =>
+          reqPath.startsWith(`${normalPublicPath}${chunk}`) &&
+          !new RegExp('^' + normalPublicPath + chunk + '.js(.map)*$').test(
+            reqPath,
+          ),
+      );
   const fileRelativePath = reqPath
     .replace(new RegExp(`^${normalPublicPath}`), '/')
     .slice(1);
@@ -277,32 +287,8 @@
   api.addBeforeMiddlewares(() => {
     return (req, res, next) => {
       const path = req.path;
-<<<<<<< HEAD
       const { isMfAssets, fileRelativePath } = normalizeReqPath(api, req.path);
       if (isMfAssets) {
-=======
-      // we should remove the first "." to prevent incorrect target such as: ./mf-va_.
-      // because we usually set publicPath: ./ for electron app
-      const publicPath = (api.config.publicPath as string).startsWith('./')
-        ? '/'
-        : api.config.publicPath;
-
-      // 支持用户配置 splitChunks 和 chunks
-      const chunks: string[] = api.userConfig.chunks || [];
-
-      if (
-        path.startsWith(`${publicPath}mf-va_`) ||
-        path.startsWith(`${publicPath}mf-dep_`) ||
-        path.startsWith(`${publicPath}mf-static/`) ||
-        chunks
-          .filter((chunk) => chunk !== 'umi')
-          .some(
-            (chunk) =>
-              path.startsWith(`${publicPath}${chunk}`) &&
-              !new RegExp('^' + publicPath + chunk + '.js(.map)*$').test(path),
-          )
-      ) {
->>>>>>> be1d1854
         depBuilder.onBuildComplete(() => {
           const mfsuPath = getMfsuPath(api, { mode: 'development' });
           const content = readFileSync(
