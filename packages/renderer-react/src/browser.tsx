--- conflicted
+++ resolved
@@ -115,7 +115,6 @@
    * ssr 的配置
    */
   hydrate?: boolean;
-<<<<<<< HEAD
 
   /**
    * 直接返回组件，是为了方便测试
@@ -145,10 +144,6 @@
   opts: RenderClientOpts,
   routesElement: React.ReactElement,
 ) => {
-=======
-  reactRouter5Compat?: boolean;
-}) {
->>>>>>> be92ae4c
   const basename = opts.basename || '/';
   const clientRoutes = createClientRoutes({
     routesById: opts.routes,
