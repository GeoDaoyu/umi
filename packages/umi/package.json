--- conflicted
+++ resolved
@@ -62,12 +62,8 @@
     "Route.d.ts",
     "Route.js",
     "router.d.ts",
-<<<<<<< HEAD
     "router.js",
     "routerTypes.d.ts",
-=======
-    "Route.d.ts",
->>>>>>> 4b0e0b12
     "withRouter.d.ts",
     "withRouter.js"
   ]
