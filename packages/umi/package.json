--- conflicted
+++ resolved
@@ -5,12 +5,7 @@
   "dependencies": {
     "@babel/runtime": "7.0.0-rc.1",
     "@types/react": "^16.4.9",
-<<<<<<< HEAD
-    "babel-preset-umi": "^1.0.0-beta.11",
-=======
-    "atool-monitor": "^0.4.4",
     "babel-preset-umi": "^1.0.0-beta.13",
->>>>>>> eecd49e7
     "chai": "^4.1.2",
     "cross-spawn": "^6.0.5",
     "debug": "^3.1.0",
