--- conflicted
+++ resolved
@@ -26,15 +26,9 @@
   },
   "dependencies": {
     "@svgr/core": "6.2.1",
-<<<<<<< HEAD
-    "@umijs/bundler-utils": "4.0.26",
-    "@umijs/utils": "4.0.26",
-    "@vitejs/plugin-react": "2.1.0",
-=======
     "@umijs/bundler-utils": "4.0.0-canary.20221202.1",
     "@umijs/utils": "4.0.0-canary.20221202.1",
-    "@vitejs/plugin-react": "1.2.0",
->>>>>>> ec75c2b5
+    "@vitejs/plugin-react": "2.1.0",
     "postcss-preset-env": "7.5.0",
     "rollup-plugin-visualizer": "5.6.0",
     "vite": "3.1.8"
