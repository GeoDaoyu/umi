--- conflicted
+++ resolved
@@ -1,10 +1,6 @@
 {
   "name": "@umijs/server",
-<<<<<<< HEAD
-  "version": "4.2.6-alpha.4",
-=======
-  "version": "4.2.5",
->>>>>>> f6abd77b
+  "version": "4.2.6-alpha.9",
   "description": "@umijs/server",
   "homepage": "https://github.com/umijs/umi/tree/master/packages/server#readme",
   "bugs": "https://github.com/umijs/umi/issues",
@@ -26,8 +22,8 @@
   "dependencies": {
     "@umijs/bundler-utils": "workspace:*",
     "history": "5.3.0",
-    "react": "18.1.0",
-    "react-dom": "18.1.0",
+    "react": "18.3.1",
+    "react-dom": "18.3.1",
     "react-router-dom": "6.3.0"
   },
   "publishConfig": {
