--- conflicted
+++ resolved
@@ -228,23 +228,13 @@
   api.addEntryCode(() => [
     `
 const qiankun_noop = () => new Error('qiankun lifecycle is not available for server runtime!');
-<<<<<<< HEAD
-const isSSR = typeof window === 'undefined';
-export const bootstrap = isSSR ? qiankun_noop: qiankun_genBootstrap(render);
-export const mount = isSSR ? qiankun_noop : qiankun_genMount('${api.config.mountElementId}');
-export const unmount = isSSR ? qiankun_noop : qiankun_genUnmount('${api.config.mountElementId}');
-export const update = isSSR ? qiankun_noop : qiankun_genUpdate();
+const ssr = typeof window === 'undefined';
+export const bootstrap = ssr ? qiankun_noop: qiankun_genBootstrap(render);
+export const mount = ssr ? qiankun_noop : qiankun_genMount('${api.config.mountElementId}');
+export const unmount = ssr ? qiankun_noop : qiankun_genUnmount('${api.config.mountElementId}');
+export const update = ssr ? qiankun_noop : qiankun_genUpdate();
 // 增加 ssr 的判断
-if (!isSSR && !window.__POWERED_BY_QIANKUN__) {
-=======
-const ssrBuildTarget = process.env.SSR_BUILD_TARGET;
-export const bootstrap = ssrBuildTarget ? qiankun_noop: qiankun_genBootstrap(render);
-export const mount = ssrBuildTarget ? qiankun_noop : qiankun_genMount('${api.config.mountElementId}');
-export const unmount = ssrBuildTarget ? qiankun_noop : qiankun_genUnmount('${api.config.mountElementId}');
-export const update = ssrBuildTarget ? qiankun_noop : qiankun_genUpdate();
-// 增加 ssr 的判断
-if (typeof window !== 'undefined' && !window.__POWERED_BY_QIANKUN__) {
->>>>>>> e0972d31
+if (!ssr && !window.__POWERED_BY_QIANKUN__) {
   bootstrap().then(mount);
 }
     `,
