--- conflicted
+++ resolved
@@ -1,10 +1,6 @@
 {
   "name": "@umijs/core",
-<<<<<<< HEAD
-  "version": "4.2.6-alpha.9",
-=======
   "version": "4.2.13",
->>>>>>> 40e9ba45
   "homepage": "https://github.com/umijs/umi/tree/master/packages/core#readme",
   "bugs": "https://github.com/umijs/umi/issues",
   "repository": {
