--- conflicted
+++ resolved
@@ -1,10 +1,6 @@
 {
   "name": "@umijs/core",
-<<<<<<< HEAD
-  "version": "3.3.0-alpha.0",
-=======
   "version": "3.2.14",
->>>>>>> 1e57afc4
   "description": "@umijs/core",
   "main": "lib/index.js",
   "types": "lib/index.d.ts",
@@ -37,17 +33,10 @@
     "@types/marked-terminal": "^3.1.1",
     "@types/prettier": "2.0.2",
     "@types/tapable": "1.0.6",
-<<<<<<< HEAD
-    "@umijs/ast": "3.3.0-alpha.0",
-    "@umijs/babel-preset-umi": "3.3.0-alpha.0",
-    "@umijs/error-code-map": "^1.0.1",
-    "@umijs/utils": "3.3.0-alpha.0",
-=======
     "@umijs/ast": "3.2.14",
     "@umijs/babel-preset-umi": "3.2.14",
     "@umijs/error-code-map": "^1.0.1",
     "@umijs/utils": "3.2.14",
->>>>>>> 1e57afc4
     "dotenv": "8.2.0",
     "ejs": "3.1.3",
     "marked": "1.1.1",
