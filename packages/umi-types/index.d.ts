import 'cheerio';
import IConfig, { IPlugin, IAFWebpackConfig, IRoute } from './config';
import { DefaultMethods } from 'signale';
import * as lodash from 'lodash';
import * as IWebpack from 'webpack';
import * as IWebpackChainConfig from 'webpack-chain';

/**
 * System level variable
 * https://umijs.org/plugin/develop.html#system-level-variable
 */
declare enum API_TYPE {
  ADD,
  MODIFY,
  EVENT,
}

// for multiStats, multiply webpack configs
export interface MultiStats {
  stats: IWebpack.Stats[];
  hash: string;
}

export { IConfig, IPlugin, IRoute, IWebpackChainConfig, IWebpack };

/**
 * System level API
 * https://umijs.org/plugin/develop.html#system-level-api
 */
export interface IRegisterPluginOpts {
  id: string;
  apply: any;
  opts?: object;
}

interface IRegisterPlugin {
  (plugin: IRegisterPluginOpts): void;
}

interface IRegister {
  (hook: string, handler: Function): void;
}

export interface IPluginMethodOpts {
  /**
   * @param args: Come from `applyPlugins(, { args: YOUR_ARGS })`
   */
  memo?: any;
  args?: any;
}

export interface IPluginMethod {
  /**
   * @param opts: Includes args passed in from `applyPlugins` and memo
   * @param args: Arguments passed in from other plug-ins when they call this method
   */
  (opts: IPluginMethodOpts, ...args: any[]): any;
}

export interface IRegisterMethodOpts {
  /**
   * Choose one of `type` and `apply`.
   * View more at https://umijs.org/plugin/develop.html#registermethod
   */
  type?: API_TYPE;
  apply?: IPluginMethod;
}

interface IRegisterMethod {
  (methodName: string, opts: IRegisterMethodOpts): void;
}

export interface IApplyPluginsOpts {
  args?: any;
  initialValue?: any;
}

interface IApplyPlugins {
  (methodName: string, opts?: IApplyPluginsOpts): any[] | undefined | any;
}

interface IReDo<T> {
  (message?: T): void;
}

interface IChangePluginOption {
  (pluginId: string, opts: any): void;
}

export interface ICommandOpts {
  /**
   * @param description: Description displayed when running `umi help`
   * @param details: Details displayed when running `umi help [YOUR_COMMAND]`
   * @param hide: Hide your command in `umi help`
   * @param options: Options displayed when running `umi help [YOUR_COMMAND]`
   * @param usage: Usage displayed when running `umi help [YOUR_COMMAND]`
   * @param webpack: Whether to initialize webpack config
   */
  description?: string;
  details?: string;
  hide?: boolean;
  options?: object;
  usage?: string;
  webpack?: boolean;
}

interface IRegisterCommand {
  (commandName: string, opts: ICommandOpts, fn: (args: any) => any): void;
  (commandName: string, fn: (args: any) => any): void;
}

export interface IRegisterConfigOpts<T = any> {
  /**
   * @param name: Name of your configuration
   * @param validate: Verify that the value of configuration is valid
   * @param onChange: Callback when the value of configuration changes
   */
  name: string;
  validate?: (value: T) => void;
  onChange?: (newConfig: IConfig, oldConfig: IConfig) => void;
}

export interface IRegisterConfigFunc {
  (api: IApi): IRegisterConfigOpts;
}

interface IRegisterConfig {
  (fn: IRegisterConfigFunc): void;
}

export interface IModifyCommandFuncOpts {
  name: string;
  args?: any;
}

export interface IModifyCommandFunc {
  (opts: IModifyCommandFuncOpts): IModifyCommandFuncOpts;
}

interface IModifyCommand {
  (fn: IModifyCommandFunc): void;
}

export interface IModifyHelpInfoOpts {
  scriptName: string;
  commands: {
    [commandName: string]: {
      opts: {
        hide: boolean;
        options: {
          [key: string]: string;
        };
      };
    };
  };
}

/**
 * Tool class API
 * https://umijs.org/plugin/develop.html#tool-class-api
 */
interface ILog<T = string> {
  (message: T, ...messages: string[]): void;
}

interface IWriteTmpFile {
  (file: string, content: string): void;
}

interface IWinPath {
  (path: string): string;
}

interface IFind {
  (baseDir: string, fileNameWithoutExtname: string): string | null;
}

interface ICompatDirname<T = any> {
  (path: string, cwd: string, fallback?: T): T | string;
}

/**
 * Event class API
 * https://umijs.org/plugin/develop.html#event-class-api
 */
export interface IBeforeDevServerFunc {
  (args: { service: any }): void;
}

export interface IAfterDevServerFunc {
  (args: { service: any }): void;
}

export interface IBeforeBlockWritingFunc {
  (
    args: {
      service: any;
      sourcePath: string;
      blockPath: string;
    },
  ): void;
}

interface IBeforeDevServer {
  (fn: IBeforeDevServerFunc): void;
}

interface IBeforeDevServerAsync {
  (fn: IBeforeDevServerFunc): Promise<any>;
}

interface IAfterDevServer {
  (fn: IAfterDevServerFunc): void;
}

interface IBeforeBlockWriting {
  (fn: IBeforeBlockWritingFunc): void;
}

interface IOnStart {
  (fn: () => void): void;
}

interface onPrintUmiError {
  (args: { error: any; opts: object }): void;
}

interface IEventAsync {
  (fn: () => void): Promise<any>;
}

export interface IOnDevCompileDoneFunc {
  (args: { isFirstCompile: boolean; stats: IWebpack.Stats }): void;
}

interface IOnDevCompileDone {
  (fn: IOnDevCompileDoneFunc): void;
}

export interface IOnOptionChangeFunc<T = any> {
  (newOpts: T): void;
}

interface IOnOptionChange {
  (fn: IOnOptionChangeFunc): void;
}

export interface IOnBuildSuccessFunc {
  (args: { stats: IWebpack.Stats[] }): void;
}

interface IOnBuildSuccess {
  (fn: IOnBuildSuccessFunc): void;
}

interface IOnBuildSuccessAsync {
  (fn: IOnBuildSuccessFunc): Promise<any>;
}

export interface IOnBuildFailFunc {
  (args: { stats: IWebpack.Stats[]; err: Error }): void;
}

interface IOnBuildFail {
  (fn: IOnBuildFailFunc): void;
}

interface IOnHTMLRebuild {
  (fn: () => void): void;
}

export interface IOnGenerateFilesFunc {
  (args: { isRebuild?: boolean }): void;
}

interface IOnGenerateFiles {
  (fn: IOnGenerateFilesFunc): void;
}

export interface IOnPatchRouteFunc {
  (args: { route: IRoute }): void;
}

interface IOnPatchRoute {
  (fn: IOnPatchRouteFunc): void;
}

interface IAction {
  type: string;
  payload?: any;
}

export interface IOnUISocketFunc {
  (args: { action: IAction; send: any }): void;
}

interface IOnUISocket {
  (fn: IOnUISocketFunc): void;
}

export interface IChangeWebpackConfigFunc<T, U> {
  (webpackConfig: T, AFWebpack: { webpack: U }): T | void;
}

/**
 * Application class API
 * https://umijs.org/plugin/develop.html#application-class-api
 */
export interface IChangeWebpackConfig<T, U> {
  (fn: IChangeWebpackConfigFunc<T, U>): void;
}

export interface IModifyFunc<T, U> {
  /**
   * https://umijs.org/plugin/develop.html#registermethod
   */
  (memo: T, args: U): T | T;
}

export interface IModify<T, U = {}> {
  (fn: IModifyFunc<T, U> | T): void;
}

export interface IAddFunc<T, U> {
  /**
   * https://umijs.org/plugin/develop.html#registermethod
   */
  (memo: T[], args: U): T | T[];
}

export interface IAdd<T, U = {}> {
  (fn: IAddFunc<T, U> | T | T[]): void;
}

interface IGetChunkPath {
  (fileName: string): string | null;
}

interface IModifyHTMLWithASTArgs {
  route: IRoute;
  getChunkPath: IGetChunkPath;
}

export interface IModifyHTMLWithASTFunc {
  ($: CheerioStatic, args: IModifyHTMLWithASTArgs): void;
}

interface IModifyHTMLWithAST {
  (fn: IModifyHTMLWithASTFunc): void;
}

export interface IAddImportOpts {
  /**
   * @param source: Path to module
   * @param specifier: Module name with import, can be ignored
   */
  source: string;
  specifier?: string;
}

interface IModifyRouteComponentArgs {
  importPath: string;
  webpackChunkName: string;
  component: string;
}

export interface IPkg {
  name?: string;
  version?: string;
  dependencies?: {
    [prop: string]: string;
  };
  devDependencies?: {
    [prop: string]: string;
  };
}

interface IModifyBlockFileArgs {
  targetPath: string;
}

interface IModifyBlockTargetArgs {
  sourceName: string;
}

export interface IBlockDependencies {
  conflicts: [string, string, string][];
  lacks: [string, string][];
  devConflicts: [string, string, string][];
  devLacks: [string, string][];
}

export interface IMiddlewareFunction {
  (req: any, res: any, next: any): void;
}

export interface IApi {
  /**
   * System level variable
   * https://umijs.org/plugin/develop.html#system-level-variable
   */
  API_TYPE: typeof API_TYPE;
  config: IConfig;
  cwd: string;
  pkg: IPkg;
  webpackConfig: IWebpack.Configuration;
  paths: {
    cwd: string;
    outputPath: string;
    absOutputPath: string;
    absNodeModulesPath: string;
    pagesPath: string;
    absPagesPath: string;
    absSrcPath: string;
    tmpDirPath: string;
    absTmpDirPath: string;
  };
  routes: IRoute[];

  /**
   * System level API
   * https://umijs.org/plugin/develop.html#system-level-api
   */
  register: IRegister;
  registerPlugin: IRegisterPlugin;
  registerMethod: IRegisterMethod;
  applyPlugins: IApplyPlugins;
  restart: IReDo<string>;
  rebuildTmpFiles: IReDo<string>;
  refreshBrowser: IReDo<void>;
  rebuildHTML: IReDo<void>;
  changePluginOption: IChangePluginOption;
  registerCommand: IRegisterCommand;
  _registerConfig: IRegisterConfig;
  _modifyCommand: IModifyCommand;
  _modifyHelpInfo: IModify<IModifyHelpInfoOpts>;

  /**
   * Tool class API
   * https://umijs.org/plugin/develop.html#tool-class-api
   */
<<<<<<< HEAD
  log: {
    debug: ILog;
    info: ILog;
    warn: ILog;
    error: ILog<string | Error>;
    fatal: ILog;
    success: ILog;
    complete: ILog;
    pending: ILog;
    log: ILog;
  };
=======
  log: { [key in DefaultMethods]: ILog<any> };
  _: typeof lodash;
>>>>>>> 1ce9f31e
  winPath: IWinPath;
  debug: ILog;
  writeTmpFile: IWriteTmpFile;
  findJS: IFind;
  findCSS: IFind;
  compatDirname: ICompatDirname;
  UmiError: any;

  /**
   * Event class API
   * https://umijs.org/plugin/develop.html#event-class-api
   */
  beforeDevServer: IBeforeDevServer;
  _beforeDevServerAsync: IBeforeDevServerAsync;
  afterDevServer: IAfterDevServer;
  beforeBlockWriting: IBeforeBlockWriting;
  onStart: IOnStart;
  onPrintUmiError: onPrintUmiError;
  onStartAsync: IEventAsync;
  onDevCompileDone: IOnDevCompileDone;
  onOptionChange: IOnOptionChange;
  onBuildSuccess: IOnBuildSuccess;
  onBuildSuccessAsync: IOnBuildSuccessAsync;
  onBuildFail: IOnBuildFail;
  onHTMLRebuild: IOnHTMLRebuild;
  onGenerateFiles: IOnGenerateFiles;
  onPatchRoute: IOnPatchRoute;
  onUISocket: IOnUISocket;

  /**
   * Application class API
   * https://umijs.org/plugin/develop.html#application-class-api
   */
  modifyDefaultConfig: IModify<object>;
  addUmiExports: IAdd<object>;
  addPageWatcher: IAdd<string>;
  addHTMLMeta: IAdd<object, { route?: IRoute }>;
  addHTMLLink: IAdd<object, { route?: IRoute }>;
  addHTMLStyle: IAdd<object, { route?: IRoute }>;
  addHTMLScript: IAdd<object, { route?: IRoute }>;
  addHTMLHeadScript: IAdd<object, { route?: IRoute }>;
  modifyHTMLChunks: IModify<string[], { route?: IRoute }>;
  modifyHTMLWithAST: IModifyHTMLWithAST;
  modifyHTMLContext: IModify<object, { route?: IRoute }>;
  modifyRoutes: IModify<IRoute[]>;
  addEntryImportAhead: IAdd<IAddImportOpts>;
  addEntryPolyfillImports: IAdd<IAddImportOpts>;
  addEntryImport: IAdd<IAddImportOpts>;
  addEntryCodeAhead: IAdd<string>;
  addEntryCode: IAdd<string>;
  addUIPlugin: IAdd<string>;
  addRouterImport: IAdd<IAddImportOpts>;
  addRouterImportAhead: IAdd<IAddImportOpts>;
  addRendererWrapperWithComponent: IAdd<IAddImportOpts>;
  addRendererWrapperWithModule: IAdd<string>;
  modifyEntryRender: IModify<string>;
  modifyEntryHistory: IModify<string>;
  modifyRouteComponent: IModify<string, IModifyRouteComponentArgs>;
  modifyRouterRootComponent: IModify<string>;
  modifyWebpackConfig: IModify<IWebpack.Configuration>;
  modifyAFWebpackOpts: IModify<IAFWebpackConfig>;
  chainWebpackConfig: IChangeWebpackConfig<IWebpackChainConfig, IAFWebpackConfig>;
  addMiddleware: IAdd<IMiddlewareFunction>;
  addMiddlewareAhead: IAdd<IMiddlewareFunction>;
  addMiddlewareBeforeMock: IAdd<IMiddlewareFunction>;
  addMiddlewareAfterMock: IAdd<IMiddlewareFunction>;
  addVersionInfo: IAdd<string>;
  addRuntimePlugin: IAdd<string>;
  addRuntimePluginKey: IAdd<string>;
  _modifyBlockPackageJSONPath: IModify<string>;
  _modifyBlockDependencies: IModify<IBlockDependencies>;
  _modifyBlockFile: IModify<string, IModifyBlockFileArgs>;
  _modifyBlockTarget: IModify<string, IModifyBlockTargetArgs>;
  _modifyBlockNewRouteConfig: IModify<any>;
}<|MERGE_RESOLUTION|>--- conflicted
+++ resolved
@@ -439,22 +439,8 @@
    * Tool class API
    * https://umijs.org/plugin/develop.html#tool-class-api
    */
-<<<<<<< HEAD
-  log: {
-    debug: ILog;
-    info: ILog;
-    warn: ILog;
-    error: ILog<string | Error>;
-    fatal: ILog;
-    success: ILog;
-    complete: ILog;
-    pending: ILog;
-    log: ILog;
-  };
-=======
   log: { [key in DefaultMethods]: ILog<any> };
   _: typeof lodash;
->>>>>>> 1ce9f31e
   winPath: IWinPath;
   debug: ILog;
   writeTmpFile: IWriteTmpFile;
