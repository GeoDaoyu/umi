import assert from 'assert';
import chalk from 'chalk';
import { existsSync, readFileSync } from 'fs';
import { dirname, join } from 'path';
import ora from 'ora';
import { merge, isPlainObject } from 'lodash';
import getNpmRegistry from 'getnpmregistry';
import clipboardy from 'clipboardy';
import { winPath } from 'umi-utils';
import { getParsedData, makeSureMaterialsTempPathExist } from './download';
import writeNewRoute from '../../../utils/writeNewRoute';
import { getNameFromPkg } from './getBlockGenerator';
import appendBlockToContainer from './appendBlockToContainer';
import { gitClone, gitUpdate, getDefaultBlockList, installDependencies } from './util';
import clearGitCache from './clearGitCache';

export default api => {
  const { log, paths, debug, applyPlugins, config } = api;
  const blockConfig = config.block || {};

  debug(`blockConfig ${blockConfig}`);

  async function block(args = {}, opts = {}) {
    let retCtx;
    switch (args._[0]) {
      case 'clear':
        await clearGitCache(args, api);
        break;
      case 'add':
        retCtx = await add(args, opts);
        break;
      case 'list':
        retCtx = await getDefaultBlockList(args, blockConfig, add);
        break;
      default:
        throw new Error(
          `Please run ${chalk.cyan.underline('umi help block')} to checkout the usage`,
        );
    }
    return retCtx; // return for test
  }

  async function getCtx(url, args = {}) {
    debug(`get url ${url}`);

    const ctx = await getParsedData(url, { ...blockConfig, ...args });

    if (!ctx.isLocal) {
      const blocksTempPath = makeSureMaterialsTempPathExist(args.dryRun);
      const templateTmpDirPath = join(blocksTempPath, ctx.id);
      merge(ctx, {
        sourcePath: join(templateTmpDirPath, ctx.path),
        branch: args.branch || ctx.branch,
        templateTmpDirPath,
        blocksTempPath,
        repoExists: existsSync(templateTmpDirPath),
      });
    } else {
      merge(ctx, {
        templateTmpDirPath: dirname(url),
      });
    }

    return ctx;
  }

  async function add(args = {}, opts = {}) {
    const spinner = ora();

    // 1. parse url and args
    spinner.start('😁  Parse url and args');
    const url = args._[1];
    assert(url, `run ${chalk.cyan.underline('umi help block')} to checkout the usage`);

    const useYarn = existsSync(join(paths.cwd, 'yarn.lock'));
    const defaultNpmClient = blockConfig.npmClient || (useYarn ? 'yarn' : 'npm');
    debug(`defaultNpmClient: ${defaultNpmClient}`);
    debug(`args: ${JSON.stringify(args)}`);

    // get faster registry url
    const registryUrl = await getNpmRegistry();

    const {
      path,
      npmClient = defaultNpmClient,
      dryRun,
      skipDependencies,
      skipModifyRoutes,
      page: isPage,
      layout: isLayout,
      registry = registryUrl,
      js,
      uni18n,
    } = args;

    const ctx = await getCtx(url, args);

    spinner.succeed();

    // 2. clone git repo
    if (!ctx.isLocal && !ctx.repoExists) {
      opts.remoteLog('Clone the git repo');
      await gitClone(ctx, spinner);
    }

    // 3. update git repo
    if (!ctx.isLocal && ctx.repoExists) {
<<<<<<< HEAD
      opts.remoteLog('Update the git repo');
      await gitUpdate(ctx, spinner);
=======
      try {
        await gitUpdate(ctx, spinner);
      } catch (error) {
        log.info('发生错误，请尝试 `umi block clear`');
      }
>>>>>>> 1ce9f31e
    }

    // make sure sourcePath exists
    assert(existsSync(ctx.sourcePath), `${ctx.sourcePath} don't exists`);

    // get block's package.json
    const pkgPath = join(ctx.sourcePath, 'package.json');
    if (!existsSync(pkgPath)) {
      throw new Error(`not find package.json in ${this.sourcePath}`);
    } else {
      // eslint-disable-next-line
      ctx.pkg = JSON.parse(readFileSync(pkgPath, 'utf-8'));
    }

    // setup route path
    if (!path) {
      const blockName = getNameFromPkg(ctx.pkg);
      if (!blockName) {
        return log.error("not find name in block's package.json");
      }
      ctx.routePath = `/${blockName}`;
      log.info(`Not find --path, use block name '${ctx.routePath}' as the target path.`);
    } else {
      ctx.routePath = winPath(path);
    }

    // fix demo => /demo
    if (!/^\//.test(ctx.routePath)) {
      ctx.routePath = `/${ctx.routePath}`;
    }

    // 4. install additional dependencies
    // check dependencies conflict and install dependencies
    if (skipDependencies) {
      debug('skip dependencies');
    } else {
      // install
      opts.remoteLog('Install extra dependencies');
      spinner.start(`📦  install dependencies package`);
      await installDependencies(
        { npmClient, registry, applyPlugins, paths, debug, dryRun, spinner },
        ctx,
      );
      spinner.stopAndPersist();
    }

    // 5. run generator
    opts.remoteLog('Generate files');
    spinner.start(`🔥  Generate files`);
    spinner.stopAndPersist();
    const BlockGenerator = require('./getBlockGenerator').default(api);
    let isPageBlock = ctx.pkg.blockConfig && ctx.pkg.blockConfig.specVersion === '0.1';
    if (isPage !== undefined) {
      // when user use `umi block add --page`
      isPageBlock = isPage;
    }
    debug(`isPageBlock: ${isPageBlock}`);
    const generator = new BlockGenerator(args._.slice(2), {
      sourcePath: ctx.sourcePath,
      path: ctx.routePath,
      blockName: getNameFromPkg(ctx.pkg),
      isPageBlock,
      dryRun,
      env: {
        cwd: api.cwd,
      },
      resolved: winPath(__dirname),
    });
    try {
      await generator.run();
    } catch (e) {
      spinner.fail();
      throw new Error(e);
    }

    // write dependencies
    if (ctx.pkg.blockConfig && ctx.pkg.blockConfig.dependencies) {
      const subBlocks = ctx.pkg.blockConfig.dependencies;
      try {
        await Promise.all(
          subBlocks.map(block => {
            const subBlockPath = join(ctx.templateTmpDirPath, block);
            debug(`subBlockPath: ${subBlockPath}`);
            return new BlockGenerator(args._.slice(2), {
              sourcePath: subBlockPath,
              path: isPageBlock ? generator.path : join(generator.path, generator.blockFolderName),
              // eslint-disable-next-line
              blockName: getNameFromPkg(require(join(subBlockPath, 'package.json'))),
              isPageBlock: false,
              dryRun,
              env: {
                cwd: api.cwd,
              },
              resolved: winPath(__dirname),
            }).run();
          }),
        );
      } catch (e) {
        spinner.fail();
        throw new Error(e);
      }
    }
    spinner.succeed();

    // 调用 sylvanas 转化 ts
    if (js) {
      opts.remoteLog('TypeScript to JavaScript');
      spinner.start('🤔  TypeScript to JavaScript');
      require('./tsTojs').default(generator.blockFolderPath);
      spinner.succeed();
    }

    if (uni18n) {
      spinner.start('🌎  remove i18n code');
      require('./remove-locale').default(generator.blockFolderPath, uni18n);
      spinner.succeed();
    }

    // 6. write routes
    if (generator.needCreateNewRoute && api.config.routes && !skipModifyRoutes) {
<<<<<<< HEAD
      opts.remoteLog('Write route');
      spinner.start(`🧐  Write route ${generator.path} to ${api.service.userConfig.file}`);
=======
      spinner.start(`⛱  Write route ${generator.path} to ${api.service.userConfig.file}`);
>>>>>>> 1ce9f31e
      // 当前 _modifyBlockNewRouteConfig 只支持配置式路由
      // 未来可以做下自动写入注释配置，支持约定式路由
      const newRouteConfig = applyPlugins('_modifyBlockNewRouteConfig', {
        initialValue: {
          path: generator.path.toLowerCase(),
          component: `.${generator.path}`,
          ...(isLayout ? { routes: [] } : {}),
        },
      });
      try {
        if (!dryRun) {
          writeNewRoute(newRouteConfig, api.service.userConfig.file, paths.absSrcPath);
        }
      } catch (e) {
        spinner.fail();
        throw new Error(e);
      }
      spinner.succeed();
    }

    // 6. import block to container
    if (!generator.isPageBlock) {
      spinner.start(
        `Write block component ${generator.blockFolderName} import to ${generator.entryPath}`,
      );
      try {
        appendBlockToContainer({
          entryPath: generator.entryPath,
          blockFolderName: generator.blockFolderName,
          dryRun,
        });
      } catch (e) {
        spinner.fail();
        throw new Error(e);
      }
      spinner.succeed();
    }

    // Final: show success message
    const viewUrl = `http://localhost:${process.env.PORT || '8000'}${generator.path.toLowerCase()}`;
    try {
      clipboardy.writeSync(viewUrl);
      log.success(
        `probable url ${chalk.cyan(viewUrl)} ${chalk.dim(
          '(copied to clipboard)',
        )} for view the block.`,
      );
    } catch (e) {
      log.success(`probable url ${chalk.cyan(viewUrl)} for view the block.`);
      log.error('copy to clipboard failed');
    }

    return {
      generator,
      ctx,
    }; // return ctx and generator for test
  }

  const details = `

Commands:

  ${chalk.cyan(`add `)}     add a block to your project
  ${chalk.cyan(`list`)}     list all blocks
  ${chalk.cyan(`clear`)}    clear all git cache


Options for the ${chalk.cyan(`add`)} command:

  ${chalk.green(`--path              `)} the route path, default the name in package.json
  ${chalk.green(`--branch            `)} git branch
  ${chalk.green(`--npm-client        `)} the npm client, default npm or yarn (if has yarn.lock)
  ${chalk.green(`--skip-dependencies `)} don't install dependencies
  ${chalk.green(`--skip-modify-routes`)} don't modify the routes
  ${chalk.green(`--dry-run           `)} for test, don't install dependencies and download
  ${chalk.green(`--page              `)} add the block to a independent directory as a page
  ${chalk.green(`--layout            `)} add as a layout block (add route with empty children)
  ${chalk.green(`--js                `)} If the block is typescript, convert to js
  ${chalk.green(`--registry          `)} set up npm installation using the registry
  ${chalk.green(`--uni18n          `)}   remove umi-plugin-locale formatMessage

Examples:

  ${chalk.gray(`# Add block`)}
  umi block add demo
  umi block add ant-design-pro/Monitor

  ${chalk.gray(`# Add block with full url`)}
  umi block add https://github.com/umijs/umi-blocks/tree/master/demo

  ${chalk.gray(`# Add block with specified route path`)}
  umi block add demo --path /foo/bar

  ${chalk.gray(`# List all blocks`)}
  umi block list
  `.trim();

  api.registerCommand(
    'block',
    {
      description: 'block related commands, e.g. add, list',
      usage: `umi block <command>`,
      details,
    },
    (args, opts) => {
      // reture only for test
      return block(args, opts).catch(e => {
        log.error(e);
      });
    },
  );

  api._registerConfig(() => {
    return () => {
      return {
        name: 'block',
        validate(val) {
          assert(
            isPlainObject(val),
            `Configure item block should be Plain Object, but got ${val}.`,
          );
        },
      };
    };
  });
};<|MERGE_RESOLUTION|>--- conflicted
+++ resolved
@@ -105,16 +105,12 @@
 
     // 3. update git repo
     if (!ctx.isLocal && ctx.repoExists) {
-<<<<<<< HEAD
-      opts.remoteLog('Update the git repo');
-      await gitUpdate(ctx, spinner);
-=======
       try {
+        opts.remoteLog('Update the git repo');
         await gitUpdate(ctx, spinner);
       } catch (error) {
         log.info('发生错误，请尝试 `umi block clear`');
       }
->>>>>>> 1ce9f31e
     }
 
     // make sure sourcePath exists
@@ -235,12 +231,8 @@
 
     // 6. write routes
     if (generator.needCreateNewRoute && api.config.routes && !skipModifyRoutes) {
-<<<<<<< HEAD
       opts.remoteLog('Write route');
-      spinner.start(`🧐  Write route ${generator.path} to ${api.service.userConfig.file}`);
-=======
       spinner.start(`⛱  Write route ${generator.path} to ${api.service.userConfig.file}`);
->>>>>>> 1ce9f31e
       // 当前 _modifyBlockNewRouteConfig 只支持配置式路由
       // 未来可以做下自动写入注释配置，支持约定式路由
       const newRouteConfig = applyPlugins('_modifyBlockNewRouteConfig', {
