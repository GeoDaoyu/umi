import chalk from 'chalk';
import { join } from 'path';
import assert from 'assert';
import clonedeep from 'lodash.clonedeep';
import assign from 'object-assign';
import getPaths from './getPaths';
import getPlugins from './getPlugins';
import PluginAPI from './PluginAPI';
import UserConfig from './UserConfig';
import registerBabel from './registerBabel';

const debug = require('debug')('umi-build-dev:Service');

export default class Service {
  constructor({ cwd }) {
    this.cwd = cwd || process.cwd();
    try {
      this.pkg = require(join(this.cwd, 'package.json')); // eslint-disable-line
    } catch (e) {
      this.pkg = {};
    }

    registerBabel({
      cwd: this.cwd,
    });

    this.commands = {};
    this.pluginHooks = {};
    this.pluginMethods = {};
    this.generators = {};

    // resolve user config
    this.config = UserConfig.getConfig({
      cwd: this.cwd,
      service: this,
    });
    debug(`user config: ${JSON.stringify(this.config)}`);

    // resolve plugins
    this.plugins = this.resolvePlugins();
    this.extraPlugins = [];
    debug(`plugins: ${this.plugins.map(p => p.id).join(' | ')}`);

    // resolve paths
    this.paths = getPaths(this);
  }

  resolvePlugins() {
    try {
      return getPlugins({
        cwd: this.cwd,
        plugins: this.config.plugins || [],
      });
    } catch (e) {
      if (process.env.UMI_TEST) {
        throw new Error(e);
      } else {
        console.error(chalk.red(e.message));
        console.error(e);
        process.exit(1);
      }
    }
  }

  initPlugin(plugin) {
    const { id, apply, opts } = plugin;
    try {
      const api = new Proxy(new PluginAPI(id, this), {
        get: (target, prop) => {
          if (this.pluginMethods[prop]) {
            return this.pluginMethods[prop];
          }
          if (
            [
              // methods
              'changePluginOption',
              'applyPlugins',
              '_applyPluginsAsync',
              // properties
              'cwd',
              'config',
              'webpackConfig',
              'pkg',
              'paths',
              'routes',
              // dev methods
              'restart',
              'printError',
              'printWarn',
              'refreshBrowser',
              'rebuildTmpFiles',
              'rebuildHTML',
            ].includes(prop)
          ) {
            if (typeof this[prop] === 'function') {
              return this[prop].bind(this);
            } else {
              return this[prop];
            }
          } else {
            return target[prop];
          }
        },
      });
      api.onOptionChange = fn => {
        assert(
          typeof fn === 'function',
          `The first argument for api.onOptionChange should be function in ${id}.`,
        );
        plugin.onOptionChange = fn;
      };
      apply(api, opts);
      plugin._api = api;
    } catch (e) {
      if (process.env.UMI_TEST) {
        throw new Error(e);
      } else {
        console.error(
          chalk.red(`Plugin ${id} initialize failed, ${e.message}`),
        );
        console.error(e);
        process.exit(1);
      }
    }
  }

  initPlugins() {
    this.plugins.forEach(plugin => {
      this.initPlugin(plugin);
    });

    let count = 0;
    while (this.extraPlugins.length) {
      const extraPlugins = clonedeep(this.extraPlugins);
      this.extraPlugins = [];
      extraPlugins.forEach(plugin => {
        this.initPlugin(plugin);
        this.plugins.push(plugin);
      });
      count += 1;
      assert(count <= 10, `插件注册死循环？`);
    }

    // Throw error for methods that can't be called after plugins is initialized
    this.plugins.forEach(plugin => {
      [
        'onOptionChange',
        'register',
        'registerMethod',
        'registerPlugin',
      ].forEach(method => {
        plugin._api[method] = () => {
          throw new Error(
            `api.${method}() should not be called after plugin is initialized.`,
          );
        };
      });
    });
  }

  changePluginOption(id, newOpts) {
    assert(id, `id must supplied`);
    const plugin = this.plugins.filter(p => p.id === id)[0];
    assert(plugin, `plugin ${id} not found`);
    plugin.opts = newOpts;
    if (plugin.onOptionChange) {
      plugin.onOptionChange(newOpts);
    } else {
      this.restart(`plugin ${id}'s option changed`);
    }
  }

  applyPlugins(key, opts = {}) {
    return (this.pluginHooks[key] || []).reduce((memo, { fn }) => {
      try {
        return fn({
          memo,
          args: opts.args,
        });
      } catch (e) {
        console.error(chalk.red(`Plugin apply failed: ${e.message}`));
        throw e;
      }
    }, opts.initialValue);
  }

  async _applyPluginsAsync(key, opts = {}) {
    const hooks = this.pluginHooks[key] || [];
    let memo = opts.initialValue;
    for (const hook of hooks) {
      const { fn } = hook;
      memo = await fn({
        memo,
        args: opts.args,
      });
    }
    return memo;
  }

  init() {
    // load env

    // init plugins
    this.initPlugins();

    // reload user config
    const userConfig = new UserConfig(this);
    const config = userConfig.getConfig({ force: true });
    mergeConfig(this.config, config);
    this.userConfig = userConfig;
<<<<<<< HEAD
=======

    // assign user's outputPath config to paths object
    if (config.outputPath) {
      const { paths } = this;
      paths.outputPath = config.outputPath;
      paths.absOutputPath = join(paths.cwd, config.outputPath);
    }

    // webpack config
    this.webpackConfig = getWebpackConfig(this);
>>>>>>> 3c57fe1d
  }

  run(name, args = {}) {
    this.init();
    debug(`run ${name} with args ${args}`);

    const command = this.commands[name];
    if (!command && name) {
      console.error(chalk.red(`command "${name}" does not exists.`));
      process.exit(1);
    }

    const { fn, opts } = command;
    if (opts.webpack) {
      // webpack config
      this.webpackConfig = require('./getWebpackConfig').default(this);
    }

    return fn(args);
  }
}

function mergeConfig(oldConfig, newConfig) {
  Object.keys(oldConfig).forEach(key => {
    if (!(key in newConfig)) {
      delete oldConfig[key];
    }
  });
  assign(oldConfig, newConfig);
  return oldConfig;
}<|MERGE_RESOLUTION|>--- conflicted
+++ resolved
@@ -208,8 +208,6 @@
     const config = userConfig.getConfig({ force: true });
     mergeConfig(this.config, config);
     this.userConfig = userConfig;
-<<<<<<< HEAD
-=======
 
     // assign user's outputPath config to paths object
     if (config.outputPath) {
@@ -217,10 +215,6 @@
       paths.outputPath = config.outputPath;
       paths.absOutputPath = join(paths.cwd, config.outputPath);
     }
-
-    // webpack config
-    this.webpackConfig = getWebpackConfig(this);
->>>>>>> 3c57fe1d
   }
 
   run(name, args = {}) {
