{
  "name": "@umijs/babel-plugin-auto-css-modules",
<<<<<<< HEAD
  "version": "3.3.0-alpha.0",
=======
  "version": "3.2.14",
>>>>>>> 1e57afc4
  "description": "@umijs/babel-plugin-auto-css-modules",
  "main": "lib/index.js",
  "types": "lib/index.d.ts",
  "files": [
    "lib"
  ],
  "repository": {
    "type": "git",
    "url": "https://github.com/umijs/umi"
  },
  "keywords": [
    "umi"
  ],
  "authors": [
    "chencheng <sorrycc@gmail.com> (https://github.com/sorrycc)"
  ],
  "license": "MIT",
  "bugs": "http://github.com/umijs/umi/issues",
  "homepage": "https://github.com/umijs/umi/tree/master/packages/babel-plugin-auto-css-modules#readme",
  "publishConfig": {
    "access": "public"
  },
  "dependencies": {
    "@babel/traverse": "7.10.4",
<<<<<<< HEAD
    "@umijs/utils": "3.3.0-alpha.0"
=======
    "@umijs/utils": "3.2.14"
>>>>>>> 1e57afc4
  }
}<|MERGE_RESOLUTION|>--- conflicted
+++ resolved
@@ -1,10 +1,6 @@
 {
   "name": "@umijs/babel-plugin-auto-css-modules",
-<<<<<<< HEAD
-  "version": "3.3.0-alpha.0",
-=======
   "version": "3.2.14",
->>>>>>> 1e57afc4
   "description": "@umijs/babel-plugin-auto-css-modules",
   "main": "lib/index.js",
   "types": "lib/index.d.ts",
@@ -29,10 +25,6 @@
   },
   "dependencies": {
     "@babel/traverse": "7.10.4",
-<<<<<<< HEAD
-    "@umijs/utils": "3.3.0-alpha.0"
-=======
     "@umijs/utils": "3.2.14"
->>>>>>> 1e57afc4
   }
 }