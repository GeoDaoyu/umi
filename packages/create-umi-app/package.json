{
  "name": "@umijs/create-umi-app",
  "version": "3.4.19",
  "description": "@umijs/create-umi-app",
  "main": "lib/index.js",
  "types": "lib/index.d.ts",
  "files": [
    "lib",
    "bin",
    "templates"
  ],
  "repository": {
    "type": "git",
    "url": "https://github.com/umijs/umi"
  },
  "keywords": [
    "umi"
  ],
  "authors": [
    "chencheng <sorrycc@gmail.com> (https://github.com/sorrycc)"
  ],
  "license": "MIT",
  "bugs": "http://github.com/umijs/umi/issues",
  "homepage": "https://github.com/umijs/umi/tree/master/packages/create-umi-app#readme",
  "publishConfig": {
    "access": "public"
  },
  "dependencies": {
<<<<<<< HEAD
    "@umijs/utils": "3.4.19",
    "@umijs/deps": "3.4.19"
=======
    "@umijs/utils": "3.4.19"
>>>>>>> 3098a534
  },
  "bin": {
    "create-umi-app": "bin/create-umi-app.js"
  }
}<|MERGE_RESOLUTION|>--- conflicted
+++ resolved
@@ -26,12 +26,8 @@
     "access": "public"
   },
   "dependencies": {
-<<<<<<< HEAD
-    "@umijs/utils": "3.4.19",
-    "@umijs/deps": "3.4.19"
-=======
-    "@umijs/utils": "3.4.19"
->>>>>>> 3098a534
+    "@umijs/utils": "3.4.18",
+    "@umijs/deps": "3.4.18"
   },
   "bin": {
     "create-umi-app": "bin/create-umi-app.js"
