--- conflicted
+++ resolved
@@ -28,13 +28,8 @@
     "vue-router": "4.0.15"
   },
   "devDependencies": {
-<<<<<<< HEAD
     "@vitejs/plugin-vue": "3.1.2",
-    "umi": "4.0.26"
-=======
-    "@vitejs/plugin-vue": "2.3.1",
     "umi": "4.0.0-canary.20221202.1"
->>>>>>> ec75c2b5
   },
   "publishConfig": {
     "access": "public"
