--- conflicted
+++ resolved
@@ -1,10 +1,6 @@
 {
   "name": "@umijs/mfsu",
-<<<<<<< HEAD
-  "version": "4.2.6-alpha.9",
-=======
   "version": "4.2.13",
->>>>>>> 40e9ba45
   "description": "@umijs/mfsu",
   "homepage": "https://github.com/umijs/umi/tree/master/packages/mfsu#readme",
   "bugs": "https://github.com/umijs/umi/issues",
