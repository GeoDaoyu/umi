{
  "name": "@umijs/bundler-utils",
<<<<<<< HEAD
  "version": "3.2.0-beta.3",
=======
  "version": "3.1.3",
>>>>>>> 5d3e0b9f
  "description": "@umijs/bundler-utils",
  "main": "lib/index.js",
  "types": "lib/index.d.ts",
  "files": [
    "lib"
  ],
  "repository": {
    "type": "git",
    "url": "https://github.com/umijs/umi"
  },
  "keywords": [
    "umi"
  ],
  "authors": [
    "chencheng <sorrycc@gmail.com> (https://github.com/sorrycc)"
  ],
  "license": "MIT",
  "bugs": "http://github.com/umijs/umi/issues",
  "homepage": "https://github.com/umijs/umi/tree/master/packages/bundler-utils#readme",
  "publishConfig": {
    "access": "public"
  },
  "dependencies": {
<<<<<<< HEAD
    "@umijs/babel-preset-umi": "3.2.0-beta.3",
    "@umijs/types": "3.2.0-beta.3"
=======
    "@umijs/babel-preset-umi": "3.1.3",
    "@umijs/types": "3.1.3"
>>>>>>> 5d3e0b9f
  }
}<|MERGE_RESOLUTION|>--- conflicted
+++ resolved
@@ -1,10 +1,6 @@
 {
   "name": "@umijs/bundler-utils",
-<<<<<<< HEAD
-  "version": "3.2.0-beta.3",
-=======
   "version": "3.1.3",
->>>>>>> 5d3e0b9f
   "description": "@umijs/bundler-utils",
   "main": "lib/index.js",
   "types": "lib/index.d.ts",
@@ -28,12 +24,7 @@
     "access": "public"
   },
   "dependencies": {
-<<<<<<< HEAD
-    "@umijs/babel-preset-umi": "3.2.0-beta.3",
-    "@umijs/types": "3.2.0-beta.3"
-=======
     "@umijs/babel-preset-umi": "3.1.3",
     "@umijs/types": "3.1.3"
->>>>>>> 5d3e0b9f
   }
 }