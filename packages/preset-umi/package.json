{
  "name": "@umijs/preset-umi",
<<<<<<< HEAD
  "version": "4.2.6-alpha.4",
=======
  "version": "4.2.5",
>>>>>>> f6abd77b
  "description": "@umijs/preset-umi",
  "homepage": "https://github.com/umijs/umi/tree/master/packages/preset-umi#readme",
  "bugs": "https://github.com/umijs/umi/issues",
  "repository": {
    "type": "git",
    "url": "https://github.com/umijs/umi"
  },
  "license": "MIT",
  "main": "dist/index.js",
  "types": "dist/index.d.ts",
  "files": [
    "assets",
    "dist",
    "templates",
    "compiled",
    "devToolAppDist"
  ],
  "scripts": {
    "build": "umi-scripts father build",
    "build:deps": "umi-scripts bundleDeps",
    "dev": "umi-scripts father dev",
    "test": "umi-scripts jest-turbo"
  },
  "dependencies": {
    "@iconify/utils": "2.1.1",
    "@svgr/core": "6.5.1",
    "@umijs/ast": "workspace:*",
    "@umijs/babel-preset-umi": "workspace:*",
    "@umijs/bundler-esbuild": "workspace:*",
<<<<<<< HEAD
    "@umijs/bundler-mako": "0.4.18-canary.20240520.1",
=======
    "@umijs/bundler-mako": "0.4.17",
>>>>>>> f6abd77b
    "@umijs/bundler-utils": "workspace:*",
    "@umijs/bundler-vite": "workspace:*",
    "@umijs/bundler-webpack": "workspace:*",
    "@umijs/core": "workspace:*",
    "@umijs/did-you-know": "workspace:*",
    "@umijs/es-module-parser": "0.0.7",
    "@umijs/history": "5.3.1",
    "@umijs/mfsu": "workspace:*",
    "@umijs/plugin-run": "workspace:*",
    "@umijs/renderer-react": "workspace:*",
    "@umijs/server": "workspace:*",
    "@umijs/ui": "workspace:*",
    "@umijs/utils": "workspace:*",
    "@umijs/zod2ts": "workspace:*",
    "babel-plugin-dynamic-import-node": "2.3.3",
    "babel-plugin-react-compiler": "0.0.0-experimental-c23de8d-20240515",
    "click-to-react-component": "^1.0.8",
    "core-js": "3.34.0",
    "current-script-polyfill": "1.0.0",
    "enhanced-resolve": "5.9.3",
    "fast-glob": "3.2.12",
    "html-webpack-plugin": "5.5.0",
    "less-plugin-resolve": "1.0.2",
    "path-to-regexp": "1.7.0",
    "postcss": "^8.4.21",
    "postcss-prefix-selector": "1.16.0",
    "react": "18.1.0",
    "react-dom": "18.1.0",
    "react-router": "6.3.0",
    "react-router-dom": "6.3.0",
    "regenerator-runtime": "0.13.11"
  },
  "devDependencies": {
    "@manypkg/get-packages": "1.1.3",
    "@types/body-parser": "1.19.2",
    "@types/ini": "1.3.31",
    "@types/madge": "^5.0.0",
    "@types/multer": "1.4.7",
    "body-parser": "1.20.0",
    "ini": "3.0.0",
    "joi2types": "1.1.1",
    "multer": "1.4.4",
    "os-locale": "^6.0.2",
    "sirv": "2.0.2",
    "vite": "4.5.2"
  },
  "publishConfig": {
    "access": "public"
  },
  "authors": [
    "chencheng <sorrycc@gmail.com> (https://github.com/sorrycc)"
  ],
  "compiledConfig": {
    "deps": [
      "body-parser",
      "multer",
      "@manypkg/get-packages",
      "ini",
      "joi2types",
      "os-locale",
      "sirv"
    ],
    "externals": {
      "prettier": "@umijs/utils/compiled/prettier",
      "lodash": "@umijs/utils/compiled/lodash",
      "glob": "@umijs/utils/compiled/glob"
    },
    "excludeDtsDeps": [
      "@manypkg/get-packages",
      "joi2types",
      "sirv"
    ]
  }
}<|MERGE_RESOLUTION|>--- conflicted
+++ resolved
@@ -1,10 +1,6 @@
 {
   "name": "@umijs/preset-umi",
-<<<<<<< HEAD
-  "version": "4.2.6-alpha.4",
-=======
-  "version": "4.2.5",
->>>>>>> f6abd77b
+  "version": "4.2.6-alpha.9",
   "description": "@umijs/preset-umi",
   "homepage": "https://github.com/umijs/umi/tree/master/packages/preset-umi#readme",
   "bugs": "https://github.com/umijs/umi/issues",
@@ -34,11 +30,7 @@
     "@umijs/ast": "workspace:*",
     "@umijs/babel-preset-umi": "workspace:*",
     "@umijs/bundler-esbuild": "workspace:*",
-<<<<<<< HEAD
-    "@umijs/bundler-mako": "0.4.18-canary.20240520.1",
-=======
     "@umijs/bundler-mako": "0.4.17",
->>>>>>> f6abd77b
     "@umijs/bundler-utils": "workspace:*",
     "@umijs/bundler-vite": "workspace:*",
     "@umijs/bundler-webpack": "workspace:*",
@@ -65,8 +57,8 @@
     "path-to-regexp": "1.7.0",
     "postcss": "^8.4.21",
     "postcss-prefix-selector": "1.16.0",
-    "react": "18.1.0",
-    "react-dom": "18.1.0",
+    "react": "18.3.1",
+    "react-dom": "18.3.1",
     "react-router": "6.3.0",
     "react-router-dom": "6.3.0",
     "regenerator-runtime": "0.13.11"
