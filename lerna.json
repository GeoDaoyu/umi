--- conflicted
+++ resolved
@@ -1,8 +1,6 @@
 {
-<<<<<<< HEAD
-  "version": "4.2.6-alpha.4",
-=======
-  "version": "4.2.5",
->>>>>>> f6abd77b
-  "workspaces": ["packages/*"]
+  "version": "4.2.6-alpha.9",
+  "workspaces": [
+    "packages/*"
+  ]
 }