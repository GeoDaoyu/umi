--- conflicted
+++ resolved
@@ -26,21 +26,11 @@
     "update:deps": "yarn upgrade-interactive --latest"
   },
   "lint-staged": {
-<<<<<<< HEAD
-    "*.ts?(x)": [
-      "prettier --parser=typescript --write",
-      "git add"
-    ],
-    "*.{js,jsx,less,md,json}": [
-      "prettier --write",
-      "git add"
-=======
     "*.{js,jsx,less,md,json}": [
       "prettier --write"
     ],
     "*.ts?(x)": [
       "prettier --parser=typescript --write"
->>>>>>> 1e57afc4
     ]
   },
   "devDependencies": {
@@ -50,23 +40,14 @@
     "@types/babel__traverse": "7.0.13",
     "@types/jest": "^26.0.4",
     "@types/node": "^14.0.23",
-<<<<<<< HEAD
     "@types/react-dom": "^16.9.8",
     "@types/react-router-dom": "^5.1.5",
-    "@umijs/core": "3.3.0-alpha.0",
-    "@umijs/plugin-analytics": "^0.2.2",
-    "@umijs/preset-dumi": "^1.0.33",
-    "@umijs/test": "3.3.0-alpha.0",
-    "@umijs/test-utils": "3.3.0-alpha.0",
-    "@umijs/utils": "3.3.0-alpha.0",
-=======
     "@umijs/core": "3.2.14",
     "@umijs/plugin-analytics": "^0.2.2",
     "@umijs/preset-dumi": "^1.0.33",
     "@umijs/test": "3.2.14",
     "@umijs/test-utils": "3.2.14",
     "@umijs/utils": "3.2.14",
->>>>>>> 1e57afc4
     "benchmark": "^2.1.4",
     "cross-env": "^7.0.2",
     "escape-goat": "^3.0.0",
